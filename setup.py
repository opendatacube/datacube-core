#!/usr/bin/env python

from setuptools import setup, find_packages

tests_require = [
    'hypothesis',
    'pycodestyle',
    'pylint',
    'pytest',
    'pytest-cov',
    'pytest-timeout',
    'pytest-httpserver',
    'moto<5.0',  # 5.0 will require changes to some tests.
]

types_require = [
    "mypy",
    "types-affine",
    "types-cachetools",
    "types-jsonschema",
    "types-psutil",
    "types-python-dateutil",
    "types-PyYAML",
    "types-redis",
    "types-setuptools",
    "boto3-stubs",
    "botocore-stubs"
]

doc_require = [
    'Sphinx',
    'sphinx_autodoc_typehints',  # Propagate mypy info into docs
    'sphinx-click',
    'recommonmark',
    'autodocsumm',
    'beautifulsoup4',
    'nbsphinx',
    'pydata-sphinx-theme==0.9.0',
]

extras_require = {
    'performance': ['ciso8601', 'bottleneck'],
    'distributed': ['distributed', 'dask[distributed]'],
    'doc': doc_require,
    's3': ['boto3', 'botocore'],
    'test': tests_require,
    "types": types_require,
    'cf': ['compliance-checker>=4.0.0'],
    'netcdf': ['netcdf4'],
}

extras_require['dev'] = sorted(set(sum([extras_require[k] for k in [
    'test',
    'types',
    'doc',
    'performance',
    's3',
    'distributed',
    'netcdf',
]], [])))

# An 'all' option, following ipython naming conventions.
extras_require['all'] = sorted(set(sum(extras_require.values(), [])))

extra_plugins = dict(read=[], write=[], index=[])

setup(
    name='datacube',
    python_requires='>=3.10.0',

    url='https://github.com/opendatacube/datacube-core',
    author='Open Data Cube',
    maintainer='Open Data Cube',
    maintainer_email='',
    description='An analysis environment for satellite and other earth observation data',
    long_description=open('README.rst').read(),
    long_description_content_type='text/x-rst',
    license='Apache License 2.0',
    classifiers=[
        "Development Status :: 4 - Beta",
        "Intended Audience :: Developers",
        "Intended Audience :: Science/Research",
        "License :: OSI Approved :: Apache Software License",
        "Natural Language :: English",
        "Operating System :: MacOS :: MacOS X",
        "Operating System :: POSIX",
        "Operating System :: POSIX :: BSD",
        "Operating System :: POSIX :: Linux",
        "Operating System :: Microsoft :: Windows",
        "Programming Language :: Python",
        "Programming Language :: Python :: 3",
        "Programming Language :: Python :: 3.10",
        "Programming Language :: Python :: 3.11",
        "Programming Language :: Python :: 3.12",
        "Topic :: Scientific/Engineering :: GIS",
        "Topic :: Scientific/Engineering :: Information Analysis",
    ],

    packages=find_packages(
        exclude=('tests', 'tests.*',
                 'integration_tests', 'integration_tests.*')
    ),
    package_data={
        '': ['*.yaml', '*/*.yaml'],
        'datacube': ['py.typed'],
        'datacube.drivers.postgis': ['alembic.ini', 'alembic/*.py*', 'alembic/README', 'alembic/versions/*.py'],
    },
    scripts=[],
    install_requires=[
        'affine',
        'antimeridian',
        'attrs>=18.1',
        'pyproj>=2.5',
        'shapely>=2.0',
        'cachetools',
        'click>=5.0',
        'cloudpickle>=0.4',
        'dask[array]',
        'distributed',
        'jsonschema>=4.18',  # New reference resolution API
        'numpy',
        'psycopg2',
        'lark',
        'pandas',
        'python-dateutil',
        'pyyaml',
<<<<<<< HEAD
        'rasterio>=1.3.11',  # 1.3.10 is broken
=======
        'rasterio>=1.3.11',  # Deleted Numpy version in 1.3.10
>>>>>>> f6dff973
        'ruamel.yaml',
        'sqlalchemy>=2.0',  # GeoAlchemy2 requires >=1.4.
        'GeoAlchemy2',
        "alembic",
        'toolz',
        'xarray>=0.9',  # >0.9 fixes most problems with `crs` attributes being lost
        'packaging',
        'odc-geo>=0.4.8',
        'deprecat',
        'importlib_metadata>3.5;python_version<"3.10"',
    ],
    extras_require=extras_require,
    tests_require=tests_require,

    entry_points={
        'console_scripts': [
            'datacube = datacube.scripts.cli_app:cli',
            'datacube-search = datacube.scripts.search_tool:cli',
            'datacube-worker = datacube.execution.worker:main',
        ],
        'datacube.plugins.io.read': [
            'netcdf = datacube.drivers.netcdf.driver:reader_driver_init',
            *extra_plugins['read'],
        ],
        'datacube.plugins.io.write': [
            'netcdf = datacube.drivers.netcdf.driver:writer_driver_init',
            *extra_plugins['write'],
        ],
        'datacube.plugins.index': [
            'postgres = datacube.index.postgres.index:index_driver_init',
            'null = datacube.index.null.index:index_driver_init',
            'memory = datacube.index.memory.index:index_driver_init',
            'postgis = datacube.index.postgis.index:index_driver_init',
            *extra_plugins['index'],
        ],
    },
)<|MERGE_RESOLUTION|>--- conflicted
+++ resolved
@@ -124,11 +124,7 @@
         'pandas',
         'python-dateutil',
         'pyyaml',
-<<<<<<< HEAD
-        'rasterio>=1.3.11',  # 1.3.10 is broken
-=======
         'rasterio>=1.3.11',  # Deleted Numpy version in 1.3.10
->>>>>>> f6dff973
         'ruamel.yaml',
         'sqlalchemy>=2.0',  # GeoAlchemy2 requires >=1.4.
         'GeoAlchemy2',
