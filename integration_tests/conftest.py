# This file is part of the Open Data Cube, see https://opendatacube.org for more information
#
# Copyright (c) 2015-2023 ODC Contributors
# SPDX-License-Identifier: Apache-2.0
"""
Common methods for index integration tests.
"""
import itertools
import os
from copy import copy, deepcopy
from datetime import timedelta
from pathlib import Path
from types import SimpleNamespace
from typing import Union
from uuid import uuid4

import pytest
import yaml
from click.testing import CliRunner
from hypothesis import HealthCheck, settings
from sqlalchemy import text

import datacube.scripts.cli_app
import datacube.utils
from datacube.drivers.postgres import _core as pgres_core
from datacube.drivers.postgis import _core as pgis_core
from datacube.index import index_connect
from datacube.index.abstract import default_metadata_type_docs
from integration_tests.utils import _make_geotiffs, _make_ls5_scene_datasets, load_yaml_file, \
    GEOTIFF, load_test_products

from datacube.cfg import ODCConfig, ODCEnvironment, psql_url_from_config
from datacube.drivers.postgres import PostgresDb
from datacube.drivers.postgis import PostGisDb
from datacube.model import LineageTree, LineageDirection

_SINGLE_RUN_CONFIG_TEMPLATE = """

"""

INTEGRATION_TESTS_DIR = Path(__file__).parent

_EXAMPLE_LS5_NBAR_DATASET_FILE = INTEGRATION_TESTS_DIR / 'example-ls5-nbar.yaml'

#: Number of time slices to create in sample data
NUM_TIME_SLICES = 3

PROJECT_ROOT = Path(__file__).parents[1]
CONFIG_SAMPLES = PROJECT_ROOT / 'docs' / 'config_samples'

CONFIG_FILE_PATHS = [
    os.path.expanduser('~/.datacube_integration.conf'),
    str(INTEGRATION_TESTS_DIR / 'integration.conf'),
]

# Configure Hypothesis to allow slower tests, because we're testing datasets
# and disk IO rather than scalar values in memory.  Ask @Zac-HD for details.
settings.register_profile(
    'opendatacube', deadline=5000, max_examples=10,
    suppress_health_check=[HealthCheck.too_slow]
)
settings.load_profile('opendatacube')

EO3_TESTDIR = INTEGRATION_TESTS_DIR / 'data' / 'eo3'


def get_eo3_test_data_doc(path):
    from datacube.utils import read_documents
    for path, doc in read_documents(EO3_TESTDIR / path):
        return doc


@pytest.fixture
def ext_eo3_mdt_path():
    return str(EO3_TESTDIR / "eo3_landsat_ard.odc-type.yaml")


@pytest.fixture
def eo3_product_paths():
    return [
        str(EO3_TESTDIR / "ard_ls8.odc-product.yaml"),
        str(EO3_TESTDIR / "ga_ls_wo_3.odc-product.yaml"),
        str(EO3_TESTDIR / "s2_africa_product.yaml"),
    ]


@pytest.fixture
def eo3_dataset_paths():
    return [
        str(EO3_TESTDIR / "ls8_dataset.yaml"),
        str(EO3_TESTDIR / "ls8_dataset2.yaml"),
        str(EO3_TESTDIR / "ls8_dataset3.yaml"),
        str(EO3_TESTDIR / "ls8_dataset4.yaml"),
        str(EO3_TESTDIR / "wo_dataset.yaml"),
        str(EO3_TESTDIR / "s2_africa_dataset.yaml"),
    ]


@pytest.fixture
def eo3_dataset_update_path():
    return str(EO3_TESTDIR / "ls8_dataset_update.yaml")


@pytest.fixture
def dataset_with_lineage_doc():
    return (
        get_eo3_test_data_doc("wo_ds_with_lineage.odc-metadata.yaml"),
        's3://dea-public-data/derivative/ga_ls_wo_3/1-6-0/090/086/2016/05/12/'
        'ga_ls_wo_3_090086_2016-05-12_final.stac-item.json'
    )


@pytest.fixture
def eo3_ls8_dataset_doc():
    return (
        get_eo3_test_data_doc("ls8_dataset.yaml"),
        's3://dea-public-data/baseline/ga_ls8c_ard_3/090/086/2016/05/12/'
        'ga_ls8c_ard_3-0-0_090086_2016-05-12_final.stac-item.json'
    )


@pytest.fixture
def eo3_ls8_dataset2_doc():
    return (
        get_eo3_test_data_doc("ls8_dataset2.yaml"),
        's3://dea-public-data/baseline/ga_ls8c_ard_3/090/086/2016/05/28/'
        'ga_ls8c_ard_3-0-0_090086_2016-05-28_final.stac-item.json'
    )


@pytest.fixture
def eo3_ls8_dataset3_doc():
    return (
        get_eo3_test_data_doc("ls8_dataset3.yaml"),
        's3://dea-public-data/baseline/ga_ls8c_ard_3/101/077/2013/04/04/'
        'ga_ls8c_ard_3-0-0_101077_2013-04-04_final.stac-item.json'
    )


@pytest.fixture
def eo3_ls8_dataset4_doc():
    return (
        get_eo3_test_data_doc("ls8_dataset4.yaml"),
        's3://dea-public-data/baseline/ga_ls8c_ard_3/101/077/2013/07/21/'
        'ga_ls8c_ard_3-0-0_101077_2013-07-21_final.stac-item.json'
    )


@pytest.fixture
def eo3_wo_dataset_doc():
    return (
        get_eo3_test_data_doc("wo_dataset.yaml"),
        's3://dea-public-data/derivative/ga_ls_wo_3/1-6-0/090/086/2016/05/12/'
        'ga_ls_wo_3_090086_2016-05-12_final.stac-item.json'
    )


@pytest.fixture
def eo3_africa_dataset_doc():
    return (
        get_eo3_test_data_doc("s2_africa_dataset.yaml"),
        's3://deafrica-sentinel-2/sentinel-s2-l2a-cogs/37/M/CQ/'
        '2022/8/S2A_37MCQ_20220808_0_L2A/S2A_37MCQ_20220808_0_L2A.json'
    )


@pytest.fixture
def datasets_with_unembedded_lineage_doc():
    return [
        (
            get_eo3_test_data_doc("ls8_dataset.yaml"),
            's3://dea-public-data/baseline/ga_ls8c_ard_3/090/086/2016/05/12/'
            'ga_ls8c_ard_3-0-0_090086_2016-05-12_final.stac-item.json'
        ),
        (
            get_eo3_test_data_doc("wo_dataset.yaml"),
            's3://dea-public-data/derivative/ga_ls_wo_3/1-6-0/090/086/2016/05/12/'
            'ga_ls_wo_3_090086_2016-05-12_final.stac-item.json'
        ),
    ]


@pytest.fixture
def extended_eo3_metadata_type_doc():
    return get_eo3_test_data_doc("eo3_landsat_ard.odc-type.yaml")


@pytest.fixture
def eo3_sentinel_metadata_type_doc():
    return get_eo3_test_data_doc("eo3_sentinel_ard.odc-type.yaml")


@pytest.fixture
def extended_eo3_product_doc():
    return get_eo3_test_data_doc("ard_ls8.odc-product.yaml")


@pytest.fixture
def base_eo3_product_doc():
    return get_eo3_test_data_doc("ga_ls_wo_3.odc-product.yaml")


@pytest.fixture
def africa_s2_product_doc():
    return get_eo3_test_data_doc("s2_africa_product.yaml")


@pytest.fixture
def s2_ard_product_doc():
    return get_eo3_test_data_doc("ga_s2am_ard_3.odc-product.yaml")


@pytest.fixture
def final_dataset_doc():
    return (
        get_eo3_test_data_doc("final_dataset.yaml"),
        's3://dea-public-data/baseline/ga_ls8c_ard_3/090/086/2023/04/30'
        'ga_ls8c_ard_3-2-1_090086_2023-04-30_final.stac-item.json'
    )


@pytest.fixture
def nrt_dataset_doc():
    return (
        get_eo3_test_data_doc("nrt_dataset.yaml"),
        's3://dea-public-data/baseline/ga_ls8c_ard_3/090/086/2023/04/30_nrt'
        'ga_ls8c_ard_3-2-1_090086_2023-04-30_nrt.stac-item.json'
    )


@pytest.fixture
def ga_s2am_ard_3_interim_doc():
    return (
        get_eo3_test_data_doc("ga_s2am_ard_3_interim.yaml"),
        's3://dea-public-data/baseline/ga_s2am_ard_3/53/JNN/2021/07/24_interim'
        '20230222T235626/ga_s2am_ard_3-2-1_53JNN_2021-07-24_interim.odc-metadata.yaml'
    )


@pytest.fixture
def ga_s2am_ard_3_final_doc():
    return (
        get_eo3_test_data_doc("ga_s2am_ard_3_final.yaml"),
        's3://dea-public-data/baseline/ga_s2am_ard_3/53/JNN/2021/07/24'
        '20210724T023436/ga_s2am_ard_3-2-1_53JNN_2021-07-24_final.odc-metadata.yaml'
    )


def doc_to_ds(index, product_name, ds_doc, ds_path):
    from datacube.index.hl import Doc2Dataset
    resolver = Doc2Dataset(index, products=[product_name], verify_lineage=False)
    ds, err = resolver(ds_doc, ds_path)
    assert err is None and ds is not None
    if index.supports_external_lineage:
        index.datasets.add(ds, with_lineage=False)
        eo3_tree = LineageTree.from_eo3_doc(ds_doc)
        index.lineage.add(eo3_tree)
    else:
        index.datasets.add(ds, with_lineage=index.supports_lineage)
    return index.datasets.get(ds.id)


def doc_to_ds_no_add(index, product_name, ds_doc, ds_path):
    from datacube.index.hl import Doc2Dataset
    resolver = Doc2Dataset(index, products=[product_name], verify_lineage=False)
    ds, err = resolver(ds_doc, ds_path)
    assert err is None and ds is not None
    return ds


@pytest.fixture
def extended_eo3_metadata_type(index, extended_eo3_metadata_type_doc):
    return index.metadata_types.add(
        index.metadata_types.from_doc(extended_eo3_metadata_type_doc)
    )


@pytest.fixture
def eo3_sentinel_metadata_type(index, eo3_sentinel_metadata_type_doc):
    return index.metadata_types.add(
        index.metadata_types.from_doc(eo3_sentinel_metadata_type_doc)
    )


@pytest.fixture
def ls8_eo3_product(index, extended_eo3_metadata_type, extended_eo3_product_doc):
    return index.products.add_document(extended_eo3_product_doc)


@pytest.fixture
def wo_eo3_product(index, base_eo3_product_doc):
    return index.products.add_document(base_eo3_product_doc)


@pytest.fixture
def africa_s2_eo3_product(index, africa_s2_product_doc):
    return index.products.add_document(africa_s2_product_doc)


@pytest.fixture
def ga_s2am_ard_3_product(index, eo3_sentinel_metadata_type, s2_ard_product_doc):
    return index.products.add_document(s2_ard_product_doc)


@pytest.fixture
def eo3_products(index, extended_eo3_metadata_type,
                 ls8_eo3_product, wo_eo3_product,
                 africa_s2_eo3_product):
    return [
        africa_s2_eo3_product,
        ls8_eo3_product,
        wo_eo3_product,
    ]


@pytest.fixture
def ls8_eo3_dataset(index, extended_eo3_metadata_type, ls8_eo3_product, eo3_ls8_dataset_doc):
    return doc_to_ds(index,
                     ls8_eo3_product.name,
                     *eo3_ls8_dataset_doc)


@pytest.fixture
def ls8_eo3_dataset2(index, extended_eo3_metadata_type, ls8_eo3_product, eo3_ls8_dataset2_doc):
    return doc_to_ds(index,
                     ls8_eo3_product.name,
                     *eo3_ls8_dataset2_doc)


@pytest.fixture
def ls8_eo3_dataset3(index, extended_eo3_metadata_type, ls8_eo3_product, eo3_ls8_dataset3_doc):
    return doc_to_ds(index,
                     ls8_eo3_product.name,
                     *eo3_ls8_dataset3_doc)


@pytest.fixture
def ls8_eo3_dataset4(index, extended_eo3_metadata_type, ls8_eo3_product, eo3_ls8_dataset4_doc):
    return doc_to_ds(index,
                     ls8_eo3_product.name,
                     *eo3_ls8_dataset4_doc)


@pytest.fixture
def wo_eo3_dataset(index, wo_eo3_product, eo3_wo_dataset_doc, ls8_eo3_dataset):
    return doc_to_ds(index,
                     wo_eo3_product.name,
                     *eo3_wo_dataset_doc)


@pytest.fixture
def africa_eo3_dataset(index, africa_s2_eo3_product, eo3_africa_dataset_doc):
    return doc_to_ds(index,
                     africa_s2_eo3_product.name,
                     *eo3_africa_dataset_doc)


@pytest.fixture
def nrt_dataset(index, extended_eo3_metadata_type, ls8_eo3_product, nrt_dataset_doc):
    return doc_to_ds_no_add(
        index,
        ls8_eo3_product.name,
        *nrt_dataset_doc)


@pytest.fixture
def final_dataset(index, extended_eo3_metadata_type, ls8_eo3_product, final_dataset_doc):
    return doc_to_ds_no_add(
        index,
        ls8_eo3_product.name,
        *final_dataset_doc)


@pytest.fixture
def ds_no_region(index, extended_eo3_metadata_type, ls8_eo3_product, final_dataset_doc):
    doc_no_region = deepcopy(final_dataset_doc)
    doc_no_region[0]["properties"]["odc:region_code"] = None
    return doc_to_ds_no_add(
        index,
        ls8_eo3_product.name,
        *doc_no_region)


@pytest.fixture
def ga_s2am_ard3_final(index, eo3_sentinel_metadata_type, ga_s2am_ard_3_product, ga_s2am_ard_3_final_doc):
    return doc_to_ds_no_add(
        index,
        ga_s2am_ard_3_product.name,
        *ga_s2am_ard_3_final_doc)


@pytest.fixture
def ga_s2am_ard3_interim(index, eo3_sentinel_metadata_type, ga_s2am_ard_3_product, ga_s2am_ard_3_interim_doc):
    return doc_to_ds_no_add(
        index,
        ga_s2am_ard_3_product.name,
        *ga_s2am_ard_3_interim_doc)


@pytest.fixture
def mem_index_fresh(in_memory_config):
    from datacube import Datacube
    with Datacube(env=in_memory_config) as dc:
        yield dc


@pytest.fixture
def mem_index_eo3(mem_index_fresh,
                  extended_eo3_metadata_type_doc,
                  extended_eo3_product_doc,
                  base_eo3_product_doc):
    mem_index_fresh.index.metadata_types.add(
        mem_index_fresh.index.metadata_types.from_doc(extended_eo3_metadata_type_doc)
    )
    mem_index_fresh.index.products.add_document(base_eo3_product_doc)
    mem_index_fresh.index.products.add_document(extended_eo3_product_doc)
    return mem_index_fresh


@pytest.fixture
def mem_eo3_data(mem_index_eo3, datasets_with_unembedded_lineage_doc):
    (doc_ls8, loc_ls8), (doc_wo, loc_wo) = datasets_with_unembedded_lineage_doc
    from datacube.index.hl import Doc2Dataset
    resolver = Doc2Dataset(mem_index_eo3.index)
    ds_ls8, err = resolver(doc_ls8, loc_ls8)
    mem_index_eo3.index.datasets.add(ds_ls8)
    ds_wo, err = resolver(doc_wo, loc_wo)
    mem_index_eo3.index.datasets.add(ds_wo)
    return mem_index_eo3, ds_ls8.id, ds_wo.id


@pytest.fixture(scope="module", params=["datacube", "experimental"])
def datacube_env_name(request):
    return request.param


@pytest.fixture(params=[("datacube", "experimental"), ("experimental", "datacube")])
def datacube_env_name_pair(request) -> tuple[str, str]:
    return request.param


@pytest.fixture
def odc_config() -> ODCConfig:
    return ODCConfig(paths=CONFIG_FILE_PATHS)


@pytest.fixture
def cfg_env(odc_config, datacube_env_name: str) -> ODCEnvironment:
    """Provides a :class:`ODCEnvironment` configured with suitable config file paths."""
    return odc_config[datacube_env_name]


@pytest.fixture
def cfg_env_pair(odc_config: ODCConfig, datacube_env_name_pair: tuple[str, str]
                 ) -> tuple[ODCEnvironment, ODCEnvironment]:
    """Provides a pair of :class:`ODCEnvironment` configured with suitable config file paths.
    """
    return tuple(odc_config[env] for env in datacube_env_name_pair)


@pytest.fixture
def null_config(odc_config: ODCConfig) -> ODCEnvironment:
    """Provides a :class:`ODCEnvironment` configured with null index driver
    """
    return odc_config["nulldriver"]


@pytest.fixture
def in_memory_config(odc_config: ODCConfig) -> ODCEnvironment:
    """Provides a :class:`ODCEnvironment` configured with memory index driver
    """
    return odc_config["localmemory"]


def reset_db(cfg_env: ODCEnvironment, tz=None) -> PostgresDb | PostGisDb:
    from urllib.parse import urlparse
    url = psql_url_from_config(cfg_env)
    url_components = urlparse(url)
    db_name = url_components.path[1:]
    if cfg_env._name in ('datacube', 'default', 'postgres'):
        db = PostgresDb.from_config(
            cfg_env,
            application_name='test-run',
            validate_connection=False
        )
        # Drop tables so our tests have a clean db.
        # with db.begin() as c:  # Creates a new PostgresDbAPI, by passing a new connection to it
        with db._engine.connect() as connection:
            pgres_core.drop_db(connection)
            if tz:
                connection.execute(text(f'alter database {db_name} set timezone = {tz!r}'))
        # We need to run this as well, I think because SQLAlchemy grabs them into it's MetaData,
        # and attempts to recreate them. WTF TODO FIX
        remove_postgres_dynamic_indexes()
    else:
        db = PostGisDb.from_config(
            cfg_env,
            application_name='test-run',
            validate_connection=False
        )
        with db._engine.connect() as connection:
            pgis_core.drop_db(connection)
            if tz:
                connection.execute(text(f'alter database {db_name} set timezone = {tz!r}'))
        remove_postgis_dynamic_indexes()
    return db


def cleanup_db(cfg_env: ODCEnvironment, db: PostgresDb | PostGisDb):
    with db._engine.connect() as connection:
        if cfg_env._name in ('datacube', 'default', 'postgres'):
            # with db.begin() as c:  # Drop SCHEMA
            pgres_core.drop_db(connection)
        else:
            pgis_core.drop_db(connection)
    db.close()


@pytest.fixture(params=["US/Pacific", "UTC"])
def uninitialised_postgres_db(cfg_env: ODCEnvironment, request) -> PostgresDb | PostGisDb:
    """
    Return a connection to an empty PostgreSQL or PostGIS database
    """
    # Setup
    timezone = request.param
    db = reset_db(cfg_env, timezone)

    yield db

    # Cleanup
    cleanup_db(cfg_env, db)


@pytest.fixture
def uninitialised_postgres_db_pair(cfg_env_pair):
    """
    Return a pair connections to empty PostgreSQL or PostGIS databases
    """
    dbs = tuple(reset_db(cfg_env) for cfg_env in cfg_env_pair)

    yield dbs

    for local_cfg, db in zip(cfg_env_pair, dbs):
        cleanup_db(local_cfg, db)


@pytest.fixture
def index(cfg_env,
          uninitialised_postgres_db: Union[PostGisDb, PostgresDb]):
    index = index_connect(cfg_env, validate_connection=False)
    index.init_db()
    yield index
    del index


@pytest.fixture
def index_pair_populated_empty(cfg_env_pair, uninitialised_postgres_db_pair,
                               extended_eo3_metadata_type_doc,
                               base_eo3_product_doc, extended_eo3_product_doc, africa_s2_product_doc,
                               eo3_ls8_dataset_doc, eo3_ls8_dataset2_doc,
                               eo3_ls8_dataset3_doc, eo3_ls8_dataset4_doc,
                               eo3_wo_dataset_doc, eo3_africa_dataset_doc):
    populated_cfg, empty_cfg = cfg_env_pair
    populated_idx = index_connect(populated_cfg, validate_connection=False)
    empty_idx = index_connect(empty_cfg, validate_connection=False)
    populated_idx.init_db()
    empty_idx.init_db(with_default_types=False)
    assert list(empty_idx.products.get_all()) == []
    assert list(populated_idx.products.get_all()) == []
    # Populate the populated index
    populated_idx.metadata_types.add(
        populated_idx.metadata_types.from_doc(extended_eo3_metadata_type_doc)
    )
    for prod_doc in (base_eo3_product_doc, extended_eo3_product_doc, africa_s2_product_doc):
        populated_idx.products.add_document(prod_doc)
    for ds_doc, ds_path in (eo3_ls8_dataset_doc, eo3_ls8_dataset2_doc,
                            eo3_ls8_dataset3_doc, eo3_ls8_dataset4_doc,
                            eo3_wo_dataset_doc, eo3_africa_dataset_doc):
        doc_to_ds(populated_idx, ds_doc['product']['name'], ds_doc, ds_path)
    assert list(populated_idx.products.get_all()) != list(empty_idx.products.get_all())
    assert list(empty_idx.products.get_all()) == []
    assert list(populated_idx.products.get_all()) != []

    yield (populated_idx, empty_idx)

    del populated_idx
    del empty_idx


@pytest.fixture
def index_empty(cfg_env, uninitialised_postgres_db: Union[PostGisDb, PostgresDb]):
    index = index_connect(cfg_env, validate_connection=False)
    index.init_db(with_default_types=False)
    yield index
    del index


def remove_postgres_dynamic_indexes():
    """
    Clear any dynamically created postgresql indexes from the schema.
    """
    # Our normal indexes start with "ix_", dynamic indexes with "dix_"
    for table in pgres_core.METADATA.tables.values():
        table.indexes.intersection_update([i for i in table.indexes if not i.name.startswith('dix_')])


def remove_postgis_dynamic_indexes():
    """
    Clear any dynamically created postgis indexes from the schema.
    """
    # Our normal indexes start with "ix_", dynamic indexes with "dix_"
    # for table in pgis_core.METADATA.tables.values():
    #    table.indexes.intersection_update([i for i in table.indexes if not i.name.startswith('dix_')])
    # Dynamic indexes disabled.


@pytest.fixture
def ls5_telem_doc(ga_metadata_type):
    return {
        "name": "ls5_telem_test",
        "description": 'LS5 Test',
        "license": "CC-BY-4.0",
        "metadata": {
            "platform": {
                "code": "LANDSAT_5"
            },
            "product_type": "satellite_telemetry_data",
            "ga_level": "P00",
            "format": {
                "name": "RCC"
            }
        },
        "metadata_type": ga_metadata_type.name
    }


@pytest.fixture
def ls5_telem_type(index, ls5_telem_doc):
    return index.products.add_document(ls5_telem_doc)


@pytest.fixture(scope='session')
def geotiffs(tmpdir_factory):
    """Create test geotiffs and corresponding yamls.

    We create one yaml per time slice, itself comprising one geotiff
    per band, each with specific custom data that can be later
    tested. These are meant to be used by all tests in the current
    session, by way of symlinking the yamls and tiffs returned by this
    fixture, in order to save disk space (and potentially generation
    time).

    The yamls are customised versions of
    :ref:`_EXAMPLE_LS5_NBAR_DATASET_FILE` shifted by 24h and with
    spatial coords reflecting the size of the test geotiff, defined in
    :ref:`GEOTIFF`.

    :param tmpdir_fatory: pytest tmp dir factory.
    :return: List of dictionaries like::

        {
            'day':..., # compact day string, e.g. `19900302`
            'uuid':..., # a unique UUID for this dataset (i.e. specific day)
            'path':..., # path to the yaml ingestion file
            'tiffs':... # list of paths to the actual geotiffs in that dataset, one per band.
        }

    """
    tiffs_dir = tmpdir_factory.mktemp('tiffs')

    config = load_yaml_file(_EXAMPLE_LS5_NBAR_DATASET_FILE)[0]

    # Customise the spatial coordinates
    ul = GEOTIFF['ul']
    lr = {
        dim: ul[dim] + GEOTIFF['shape'][dim] * GEOTIFF['pixel_size'][dim]
        for dim in ('x', 'y')
    }
    config['grid_spatial']['projection']['geo_ref_points'] = {
        'ul': ul,
        'ur': {
            'x': lr['x'],
            'y': ul['y']
        },
        'll': {
            'x': ul['x'],
            'y': lr['y']
        },
        'lr': lr
    }
    # Generate the custom geotiff yamls
    return [_make_tiffs_and_yamls(tiffs_dir, config, day_offset)
            for day_offset in range(NUM_TIME_SLICES)]


def _make_tiffs_and_yamls(tiffs_dir, config, day_offset):
    """Make a custom yaml and tiff for a day offset.

    :param path-like tiffs_dir: The base path to receive the tiffs.
    :param dict config: The yaml config to be cloned and altered.
    :param int day_offset: how many days to offset the original yaml by.
    """
    config = deepcopy(config)

    # Increment all dates by the day_offset
    delta = timedelta(days=day_offset)
    day_orig = config['acquisition']['aos'].strftime('%Y%m%d')
    config['acquisition']['aos'] += delta
    config['acquisition']['los'] += delta
    config['extent']['from_dt'] += delta
    config['extent']['center_dt'] += delta
    config['extent']['to_dt'] += delta
    day = config['acquisition']['aos'].strftime('%Y%m%d')

    # Set the main UUID and assign random UUIDs where needed
    uuid = uuid4()
    config['id'] = str(uuid)
    level1 = config['lineage']['source_datasets']['level1']
    level1['id'] = str(uuid4())
    level1['lineage']['source_datasets']['satellite_telemetry_data']['id'] = str(uuid4())

    # Alter band data
    bands = config['image']['bands']
    for band in bands.keys():
        # Copy dict to avoid aliases in yaml output (for better legibility)
        bands[band]['shape'] = copy(GEOTIFF['shape'])
        bands[band]['cell_size'] = {
            dim: abs(GEOTIFF['pixel_size'][dim]) for dim in ('x', 'y')}
        bands[band]['path'] = bands[band]['path'].replace('product/', '').replace(day_orig, day)

    dest_path = str(tiffs_dir.join('agdc-metadata_%s.yaml' % day))
    with open(dest_path, 'w') as dest_yaml:
        yaml.dump(config, dest_yaml)
    return {
        'day': day,
        'uuid': uuid,
        'path': dest_path,
        'tiffs': _make_geotiffs(tiffs_dir, day_offset)  # make 1 geotiff per band
    }


@pytest.fixture
def example_ls5_dataset_path(example_ls5_dataset_paths):
    """Create a single sample raw observation (dataset + geotiff)."""
    return list(example_ls5_dataset_paths.values())[0]


@pytest.fixture
def example_ls5_dataset_paths(tmpdir, geotiffs):
    """Create sample raw observations (dataset + geotiff).

    This fixture should be used by eah test requiring a set of
    observations over multiple time slices. The actual geotiffs and
    corresponding yamls are symlinks to a set created for the whole
    test session, in order to save disk and time.

    :param tmpdir: The temp directory in which to create the datasets.
    :param list geotiffs: List of session geotiffs and yamls, to be
      linked from this unique observation set sample.
    :return: dict: Dict of directories containing each observation,
      indexed by dataset UUID.
    """
    dataset_dirs = _make_ls5_scene_datasets(geotiffs, tmpdir)
    return dataset_dirs


@pytest.fixture
def default_metadata_type_doc():
    return [doc for doc in default_metadata_type_docs() if doc['name'] == 'eo'][0]


@pytest.fixture
def eo3_metadata_type_docs(eo3_base_metadata_type_doc, extended_eo3_metadata_type_doc):
    return [eo3_base_metadata_type_doc, extended_eo3_metadata_type_doc]


@pytest.fixture
def eo3_base_metadata_type_doc():
    return [doc for doc in default_metadata_type_docs() if doc['name'] == 'eo3'][0]


@pytest.fixture
def telemetry_metadata_type_doc():
    return [doc for doc in default_metadata_type_docs() if doc['name'] == 'telemetry'][0]


@pytest.fixture
def ga_metadata_type_doc():
    _FULL_EO_METADATA = Path(__file__).parent.joinpath('extensive-eo-metadata.yaml')  # noqa: N806
    [(path, eo_md_type)] = datacube.utils.read_documents(_FULL_EO_METADATA)
    return eo_md_type


@pytest.fixture
def default_metadata_types(index, eo3_metadata_type_docs):
    """Inserts the default metadata types into the Index"""
    if index.supports_legacy:
        type_docs = default_metadata_type_docs()
    else:
        type_docs = eo3_metadata_type_docs
    for d in type_docs:
        index.metadata_types.add(index.metadata_types.from_doc(d))
    return index.metadata_types.get_all()


@pytest.fixture
def ga_metadata_type(index, ga_metadata_type_doc):
    return index.metadata_types.add(index.metadata_types.from_doc(ga_metadata_type_doc))


@pytest.fixture
def default_metadata_type(index, default_metadata_types):
    if index.supports_legacy:
        return index.metadata_types.get_by_name('eo')
    else:
        return index.metadata_types.get_by_name('eo3')


@pytest.fixture
def telemetry_metadata_type(index, default_metadata_types):
    return index.metadata_types.get_by_name('telemetry')


@pytest.fixture
def indexed_ls5_scene_products(index, ga_metadata_type):
    """Add Landsat 5 scene Products into the Index"""
    products = load_test_products(
        CONFIG_SAMPLES / 'dataset_types' / 'ls5_scenes.yaml',
        # Use our larger metadata type with a more diverse set of field types.
        metadata_type=ga_metadata_type
    )

    types = []
    for product in products:
        types.append(index.products.add_document(product))

    return types


@pytest.fixture
def example_ls5_nbar_metadata_doc():
    return load_yaml_file(_EXAMPLE_LS5_NBAR_DATASET_FILE)[0]


@pytest.fixture
def clirunner(datacube_env_name):
    def _run_cli(opts, catch_exceptions=False,
                 expect_success=True, cli_method=datacube.scripts.cli_app.cli,
                 skip_env=False, skip_config_paths=False,
<<<<<<< HEAD
                 mix_stderr=True,
=======
>>>>>>> 5be0e6e6
                 verbose_flag='-v'):
        # If raw config passed in, skip default test config
        if not skip_config_paths:
            exe_opts = list(itertools.chain(*(('--config', f) for f in CONFIG_FILE_PATHS)))
        if not skip_env:
            exe_opts += ['--env', datacube_env_name]
        if verbose_flag:
            exe_opts.append(verbose_flag)
        exe_opts.extend(opts)

        runner = CliRunner(mix_stderr=mix_stderr)
        result = runner.invoke(
            cli_method,
            exe_opts,
            catch_exceptions=catch_exceptions
        )
        if expect_success:
            assert 0 == result.exit_code, "Error for %r. output: %r" % (opts, result.output)
        return result

    return _run_cli


@pytest.fixture
def clirunner_raw():
    def _run_cli(opts,
                 catch_exceptions=False,
                 expect_success=True,
                 cli_method=datacube.scripts.cli_app.cli,
                 verbose_flag='-v'):
        exe_opts = []
        if verbose_flag:
            exe_opts.append(verbose_flag)
        exe_opts.extend(opts)

        runner = CliRunner()
        result = runner.invoke(
            cli_method,
            exe_opts,
            catch_exceptions=catch_exceptions
        )
        if expect_success:
            assert 0 == result.exit_code, "Error for %r. output: %r" % (opts, result.output)
        return result

    return _run_cli


@pytest.fixture
def dataset_add_configs():
    B = INTEGRATION_TESTS_DIR / 'data' / 'dataset_add'
    return SimpleNamespace(metadata=str(B / 'metadata.yml'),
                           products=str(B / 'products.yml'),
                           datasets_bad1=str(B / 'datasets_bad1.yml'),
                           datasets_no_id=str(B / 'datasets_no_id.yml'),
                           datasets_eo3=str(B / 'datasets_eo3.yml'),
                           datasets_eo3_updated=str(B / 'datasets_eo3_updated.yml'),
                           datasets=str(B / 'datasets.yml'),
                           empty_file=str(B / 'empty_file.yml'))


@pytest.fixture
def src_tree_ids():
    return {
        "root": uuid4(),
        "ard1": uuid4(),
        "ard2": uuid4(),

        "l1_1": uuid4(),
        "l1_2": uuid4(),
        "l1_3": uuid4(),

        "l1_4": uuid4(),
        "l1_5": uuid4(),
        "l1_6": uuid4(),

        "atmos": uuid4(),
        "atmos_parent": uuid4()
    }


@pytest.fixture
def src_lineage_tree(src_tree_ids):
    ids = src_tree_ids
    direction = LineageDirection.SOURCES
    return LineageTree(
        dataset_id=ids["root"], direction=direction,
        children={
            "ard": [
                LineageTree(
                    dataset_id=ids["ard1"], direction=direction,
                    children={
                        "l1": [
                            LineageTree(
                                dataset_id=ids["l1_1"], direction=direction,
                                home="level1",
                                children={}
                            ),
                            LineageTree(
                                dataset_id=ids["l1_2"], direction=direction,
                                home="level1",
                                children={}
                            ),
                            LineageTree(
                                dataset_id=ids["l1_3"], direction=direction,
                                home="level1",
                                children={}
                            ),
                        ],
                        "atmos_corr": [
                            LineageTree(
                                dataset_id=ids["atmos"], direction=direction,
                                home="anciliary",
                                children=None
                            )
                        ],
                    }
                ),
                LineageTree(
                    dataset_id=ids["ard2"], direction=direction,
                    children={
                        "l1": [
                            LineageTree(
                                dataset_id=ids["l1_4"], direction=direction,
                                home="level1",
                                children={}
                            ),
                            LineageTree(
                                dataset_id=ids["l1_5"], direction=direction,
                                home="level1",
                                children={}
                            ),
                            LineageTree(
                                dataset_id=ids["l1_6"], direction=direction,
                                home="level1",
                                children={}
                            ),
                        ],
                        "atmos_corr": [
                            LineageTree(
                                dataset_id=ids["atmos"], direction=direction,
                                home="anciliary",
                                children={
                                    "preatmos": [
                                        LineageTree(
                                            dataset_id=ids["atmos_parent"], direction=direction,
                                            home="anciliary",
                                            children={}
                                        )
                                    ]
                                }
                            )
                        ],
                    }
                ),
            ]
        }
    ), ids


@pytest.fixture
def compatible_derived_tree(src_tree_ids):
    ids = src_tree_ids.copy()
    ids.update({
        "atmos_grandparent": uuid4(),
        "ard3": uuid4(),
        "ard4": uuid4(),
        "leaf_1": uuid4(),
        "leaf_2": uuid4(),
        "leaf_3": uuid4()
    })
    tree = LineageTree(
        dataset_id=ids["atmos_grandparent"],
        direction=LineageDirection.DERIVED,
        home="steves_basement",
        children={
            "spam": [
                LineageTree(
                    dataset_id=ids["atmos_parent"],
                    direction=LineageDirection.DERIVED,
                    home="anciliary",
                    children={
                        "preatmos": [
                            LineageTree(
                                dataset_id=ids["atmos"],
                                direction=LineageDirection.DERIVED,
                                home="anciliary",
                                children={
                                    "atmos_corr": [
                                        LineageTree(
                                            dataset_id=ids["ard1"],
                                            direction=LineageDirection.DERIVED,
                                            home="ard",
                                            children={
                                                "ard": [
                                                    LineageTree(
                                                        dataset_id=ids["root"],
                                                        direction=LineageDirection.DERIVED,
                                                        home="extensions", children={}
                                                    ),
                                                    LineageTree(
                                                        dataset_id=ids["leaf_1"],
                                                        direction=LineageDirection.DERIVED,
                                                        home="extensions", children={}
                                                    ),
                                                ]
                                            }
                                        ),
                                        LineageTree(
                                            dataset_id=ids["ard2"],
                                            direction=LineageDirection.DERIVED,
                                            home="ard",
                                            children={}
                                        ),
                                        LineageTree(
                                            dataset_id=ids["ard3"],
                                            direction=LineageDirection.DERIVED,
                                            home="ard",
                                            children={
                                                "ard": [
                                                    LineageTree(
                                                        dataset_id=ids["leaf_2"],
                                                        direction=LineageDirection.DERIVED,
                                                        home="extensions", children={}
                                                    ),
                                                    LineageTree(
                                                        dataset_id=ids["leaf_3"],
                                                        direction=LineageDirection.DERIVED,
                                                        home="extensions", children={}
                                                    ),
                                                ]
                                            }
                                        ),
                                        LineageTree(
                                            dataset_id=ids["ard4"],
                                            direction=LineageDirection.DERIVED,
                                            home="ard",
                                            children={}
                                        ),
                                    ]
                                }
                            )
                        ]
                    }
                )
            ]
        }
    )
    return tree, ids<|MERGE_RESOLUTION|>--- conflicted
+++ resolved
@@ -440,8 +440,14 @@
 
 
 @pytest.fixture
-def odc_config() -> ODCConfig:
-    return ODCConfig(paths=CONFIG_FILE_PATHS)
+def local_config(datacube_env_name):
+    """Provides a :class:`LocalConfig` configured with suitable config file paths.
+
+    .. seealso::
+
+        The :func:`integration_config_paths` fixture sets up the config files.
+    """
+    return LocalConfig.find(CONFIG_FILE_PATHS, env=datacube_env_name)
 
 
 @pytest.fixture
@@ -847,10 +853,7 @@
     def _run_cli(opts, catch_exceptions=False,
                  expect_success=True, cli_method=datacube.scripts.cli_app.cli,
                  skip_env=False, skip_config_paths=False,
-<<<<<<< HEAD
                  mix_stderr=True,
-=======
->>>>>>> 5be0e6e6
                  verbose_flag='-v'):
         # If raw config passed in, skip default test config
         if not skip_config_paths:
